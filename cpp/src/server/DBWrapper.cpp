--- conflicted
+++ resolved
@@ -53,7 +53,6 @@
         kill(0, SIGUSR1);
     }
 
-<<<<<<< HEAD
     ConfigNode& serverConfig = ServerConfig::GetInstance().GetConfig(CONFIG_SERVER);
     std::string mode = serverConfig.GetValue(CONFIG_CLUSTER_MODE, "single");
     if (mode == "single") {
@@ -70,8 +69,6 @@
         kill(0, SIGUSR1);
     }
 
-=======
->>>>>>> beb7be41
     //set archive config
     engine::ArchiveConf::CriteriaT criterial;
     int64_t disk = config.GetInt64Value(CONFIG_DB_ARCHIVE_DISK, 0);
@@ -91,7 +88,6 @@
         kill(0, SIGUSR1);
     }
 
-<<<<<<< HEAD
     for(auto& path : opt.meta.slave_paths) {
         err = CommonUtil::CreateDirectory(path);
         if(err != SERVER_SUCCESS) {
@@ -100,8 +96,6 @@
         }
     }
 
-=======
->>>>>>> beb7be41
     std::string msg = opt.meta.path;
     try {
         zilliz::milvus::engine::DB::Open(opt, &db_);
