#!/bin/bash

export LD_LIBRARY_PATH=$LD_LIBRARY_PATH:$(pwd)/milvus/lib

LCOV_CMD="lcov"
LCOV_GEN_CMD="genhtml"

FILE_INFO_BASE="base.info"
FILE_INFO_MILVUS="server.info"
FILE_INFO_OUTPUT="output.info"
FILE_INFO_OUTPUT_NEW="output_new.info"
DIR_LCOV_OUTPUT="lcov_out"

DIR_GCNO="cmake_build"
DIR_UNITTEST="milvus/bin"
 
MYSQL_USER_NAME=root
MYSQL_PASSWORD=Fantast1c
MYSQL_HOST='192.168.1.194'
MYSQL_PORT='3306'

MYSQL_DB_NAME=milvus_`date +%s%N`

function mysql_exc()
{
    cmd=$1
    mysql -h${MYSQL_HOST} -u${MYSQL_USER_NAME} -p${MYSQL_PASSWORD} -e "${cmd}"
    if [ $? -ne 0 ]; then
        echo "mysql $cmd run failed"
    fi
}

mysql_exc "CREATE DATABASE IF NOT EXISTS ${MYSQL_DB_NAME};"
mysql_exc "GRANT ALL PRIVILEGES ON ${MYSQL_DB_NAME}.* TO '${MYSQL_USER_NAME}'@'%';"
mysql_exc "FLUSH PRIVILEGES;"
mysql_exc "USE ${MYSQL_DB_NAME};"

MYSQL_USER_NAME=root
MYSQL_PASSWORD=Fantast1c
MYSQL_HOST='192.168.1.194'
MYSQL_PORT='3306'

MYSQL_DB_NAME=milvus_`date +%s%N`

function mysql_exc()
{
    cmd=$1
    mysql -h${MYSQL_HOST} -u${MYSQL_USER_NAME} -p${MYSQL_PASSWORD} -e "${cmd}"
    if [ $? -ne 0 ]; then
        echo "mysql $cmd run failed"
    fi
}

mysql_exc "CREATE DATABASE IF NOT EXISTS ${MYSQL_DB_NAME};"
mysql_exc "GRANT ALL PRIVILEGES ON ${MYSQL_DB_NAME}.* TO '${MYSQL_USER_NAME}'@'%';"
mysql_exc "FLUSH PRIVILEGES;"
mysql_exc "USE ${MYSQL_DB_NAME};"

# get baseline
${LCOV_CMD} -c -i -d ${DIR_GCNO} -o "${FILE_INFO_BASE}"
if [ $? -ne 0 ]; then
    echo "gen baseline coverage run failed"
    exit -1
fi

for test in `ls ${DIR_UNITTEST}`; do
<<<<<<< HEAD
    echo $test
=======
>>>>>>> beb7be41
    case ${test} in
        db_test)
            # set run args for db_test
            args="mysql://${MYSQL_USER_NAME}:${MYSQL_PASSWORD}@${MYSQL_HOST}:${MYSQL_PORT}/${MYSQL_DB_NAME}"
            ;;
        *_test)
            args=""
            ;;
    esac
    # run unittest
    ./${DIR_UNITTEST}/${test} "${args}"
    if [ $? -ne 0 ]; then
        echo ${DIR_UNITTEST}/${test} "run failed"
    fi
done

mysql_exc "DROP DATABASE IF EXISTS ${MYSQL_DB_NAME};"

# gen test converage
${LCOV_CMD} -d ${DIR_GCNO} -o "${FILE_INFO_MILVUS}" -c
# merge coverage
${LCOV_CMD} -a ${FILE_INFO_BASE} -a ${FILE_INFO_MILVUS} -o "${FILE_INFO_OUTPUT}"

# remove third party from tracefiles
${LCOV_CMD} -r "${FILE_INFO_OUTPUT}" -o "${FILE_INFO_OUTPUT_NEW}" \
    "/usr/*" \
    "*/boost/*" \
    "*/cmake_build/*_ep-prefix/*" \

# gen html report
${LCOV_GEN_CMD} "${FILE_INFO_OUTPUT_NEW}" --output-directory ${DIR_LCOV_OUTPUT}/<|MERGE_RESOLUTION|>--- conflicted
+++ resolved
@@ -64,10 +64,7 @@
 fi
 
 for test in `ls ${DIR_UNITTEST}`; do
-<<<<<<< HEAD
     echo $test
-=======
->>>>>>> beb7be41
     case ${test} in
         db_test)
             # set run args for db_test
