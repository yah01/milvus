# Licensed to the Apache Software Foundation (ASF) under one
# or more contributor license agreements.  See the NOTICE file
# distributed with this work for additional information
# regarding copyright ownership.  The ASF licenses this file
# to you under the Apache License, Version 2.0 (the
# "License"); you may not use this file except in compliance
# with the License.  You may obtain a copy of the License at
#   http://www.apache.org/licenses/LICENSE-2.0
#
# Unless required by applicable law or agreed to in writing,
# software distributed under the License is distributed on an
# "AS IS" BASIS, WITHOUT WARRANTIES OR CONDITIONS OF ANY
# KIND, either express or implied.  See the License for the
# specific language governing permissions and limitations
# under the License.

set(MILVUS_THIRDPARTY_DEPENDENCIES

        ARROW
        BOOST
        BZip2
        Easylogging++
        FAISS
        GTest
        JSONCONS
        LAPACK
        Lz4
        MySQLPP
        OpenBLAS
        Prometheus
        RocksDB
        Snappy
        SQLite
        SQLite_ORM
        Thrift
        yaml-cpp
        ZLIB
        ZSTD
        AWS
        libunwind
        gperftools)

message(STATUS "Using ${MILVUS_DEPENDENCY_SOURCE} approach to find dependencies")

# For each dependency, set dependency source to global default, if unset
foreach(DEPENDENCY ${MILVUS_THIRDPARTY_DEPENDENCIES})
    if("${${DEPENDENCY}_SOURCE}" STREQUAL "")
        set(${DEPENDENCY}_SOURCE ${MILVUS_DEPENDENCY_SOURCE})
    endif()
endforeach()

macro(build_dependency DEPENDENCY_NAME)
    if("${DEPENDENCY_NAME}" STREQUAL "ARROW")
        build_arrow()
    elseif("${DEPENDENCY_NAME}" STREQUAL "BZip2")
        build_bzip2()
    elseif("${DEPENDENCY_NAME}" STREQUAL "Easylogging++")
        build_easyloggingpp()
    elseif("${DEPENDENCY_NAME}" STREQUAL "FAISS")
        build_faiss()
    elseif ("${DEPENDENCY_NAME}" STREQUAL "GTest")
        build_gtest()
    elseif("${DEPENDENCY_NAME}" STREQUAL "LAPACK")
        build_lapack()
    elseif("${DEPENDENCY_NAME}" STREQUAL "Lz4")
        build_lz4()
    elseif ("${DEPENDENCY_NAME}" STREQUAL "MySQLPP")
        build_mysqlpp()
    elseif ("${DEPENDENCY_NAME}" STREQUAL "JSONCONS")
        build_jsoncons()
    elseif ("${DEPENDENCY_NAME}" STREQUAL "OpenBLAS")
        build_openblas()
    elseif ("${DEPENDENCY_NAME}" STREQUAL "Prometheus")
        build_prometheus()
    elseif ("${DEPENDENCY_NAME}" STREQUAL "RocksDB")
        build_rocksdb()
    elseif ("${DEPENDENCY_NAME}" STREQUAL "Snappy")
        build_snappy()
    elseif ("${DEPENDENCY_NAME}" STREQUAL "SQLite")
        build_sqlite()
    elseif ("${DEPENDENCY_NAME}" STREQUAL "SQLite_ORM")
        build_sqlite_orm()
    elseif("${DEPENDENCY_NAME}" STREQUAL "Thrift")
        build_thrift()
    elseif("${DEPENDENCY_NAME}" STREQUAL "yaml-cpp")
        build_yamlcpp()
    elseif("${DEPENDENCY_NAME}" STREQUAL "ZLIB")
        build_zlib()
    elseif("${DEPENDENCY_NAME}" STREQUAL "ZSTD")
        build_zstd()
    elseif("${DEPENDENCY_NAME}" STREQUAL "AWS")
        build_aws()
    elseif("${DEPENDENCY_NAME}" STREQUAL "libunwind")
        build_libunwind()
    elseif("${DEPENDENCY_NAME}" STREQUAL "gperftools")
        build_gperftools()
    else()
        message(FATAL_ERROR "Unknown thirdparty dependency to build: ${DEPENDENCY_NAME}")
    endif ()
endmacro()

macro(resolve_dependency DEPENDENCY_NAME)
    if (${DEPENDENCY_NAME}_SOURCE STREQUAL "AUTO")
        #disable find_package for now
        build_dependency(${DEPENDENCY_NAME})
    elseif (${DEPENDENCY_NAME}_SOURCE STREQUAL "BUNDLED")
        build_dependency(${DEPENDENCY_NAME})
    elseif (${DEPENDENCY_NAME}_SOURCE STREQUAL "SYSTEM")
        find_package(${DEPENDENCY_NAME} REQUIRED)
    endif ()
endmacro()

# ----------------------------------------------------------------------
# ExternalProject options

string(TOUPPER ${CMAKE_BUILD_TYPE} UPPERCASE_BUILD_TYPE)

set(EP_CXX_FLAGS "${CMAKE_CXX_FLAGS} ${CMAKE_CXX_FLAGS_${UPPERCASE_BUILD_TYPE}}")
set(EP_C_FLAGS "${CMAKE_C_FLAGS} ${CMAKE_C_FLAGS_${UPPERCASE_BUILD_TYPE}}")

# Set -fPIC on all external projects
set(EP_CXX_FLAGS "${EP_CXX_FLAGS} -fPIC")
set(EP_C_FLAGS "${EP_C_FLAGS} -fPIC")

# CC/CXX environment variables are captured on the first invocation of the
# builder (e.g make or ninja) instead of when CMake is invoked into to build
# directory. This leads to issues if the variables are exported in a subshell
# and the invocation of make/ninja is in distinct subshell without the same
# environment (CC/CXX).
set(EP_COMMON_TOOLCHAIN -DCMAKE_C_COMPILER=${CMAKE_C_COMPILER}
        -DCMAKE_CXX_COMPILER=${CMAKE_CXX_COMPILER})

if(CMAKE_AR)
    set(EP_COMMON_TOOLCHAIN ${EP_COMMON_TOOLCHAIN} -DCMAKE_AR=${CMAKE_AR})
endif()

if(CMAKE_RANLIB)
    set(EP_COMMON_TOOLCHAIN ${EP_COMMON_TOOLCHAIN} -DCMAKE_RANLIB=${CMAKE_RANLIB})
endif()

# External projects are still able to override the following declarations.
# cmake command line will favor the last defined variable when a duplicate is
# encountered. This requires that `EP_COMMON_CMAKE_ARGS` is always the first
# argument.
set(EP_COMMON_CMAKE_ARGS
        ${EP_COMMON_TOOLCHAIN}
        -DCMAKE_BUILD_TYPE=${CMAKE_BUILD_TYPE}
        -DCMAKE_C_FLAGS=${EP_C_FLAGS}
        -DCMAKE_C_FLAGS_${UPPERCASE_BUILD_TYPE}=${EP_C_FLAGS}
        -DCMAKE_CXX_FLAGS=${EP_CXX_FLAGS}
        -DCMAKE_CXX_FLAGS_${UPPERCASE_BUILD_TYPE}=${EP_CXX_FLAGS})

if(NOT MILVUS_VERBOSE_THIRDPARTY_BUILD)
    set(EP_LOG_OPTIONS LOG_CONFIGURE 1 LOG_BUILD 1 LOG_INSTALL 1 LOG_DOWNLOAD 1)
else()
    set(EP_LOG_OPTIONS)
endif()

# Ensure that a default make is set
if("${MAKE}" STREQUAL "")
    find_program(MAKE make)
endif()

if (NOT DEFINED MAKE_BUILD_ARGS)
    set(MAKE_BUILD_ARGS "-j8")
endif()
message(STATUS "Third Party MAKE_BUILD_ARGS = ${MAKE_BUILD_ARGS}")

# ----------------------------------------------------------------------
# Find pthreads

set(THREADS_PREFER_PTHREAD_FLAG ON)
find_package(Threads REQUIRED)

# ----------------------------------------------------------------------
# Versions and URLs for toolchain builds, which also can be used to configure
# offline builds

# Read toolchain versions from cpp/thirdparty/versions.txt
set(THIRDPARTY_DIR "${MILVUS_SOURCE_DIR}/thirdparty")
file(STRINGS "${THIRDPARTY_DIR}/versions.txt" TOOLCHAIN_VERSIONS_TXT)
foreach(_VERSION_ENTRY ${TOOLCHAIN_VERSIONS_TXT})
    # Exclude comments
    if(NOT _VERSION_ENTRY MATCHES "^[^#][A-Za-z0-9-_]+_VERSION=")
        continue()
    endif()

    string(REGEX MATCH "^[^=]*" _LIB_NAME ${_VERSION_ENTRY})
    string(REPLACE "${_LIB_NAME}=" "" _LIB_VERSION ${_VERSION_ENTRY})

    # Skip blank or malformed lines
    if(${_LIB_VERSION} STREQUAL "")
        continue()
    endif()

    # For debugging
    #message(STATUS "${_LIB_NAME}: ${_LIB_VERSION}")

    set(${_LIB_NAME} "${_LIB_VERSION}")
endforeach()

if(DEFINED ENV{MILVUS_ARROW_URL})
    set(ARROW_SOURCE_URL "$ENV{MILVUS_ARROW_URL}")
else()
    set(ARROW_SOURCE_URL
            "https://github.com/youny626/arrow.git"
            )
endif()

if(DEFINED ENV{MILVUS_BOOST_URL})
    set(BOOST_SOURCE_URL "$ENV{MILVUS_BOOST_URL}")
else()
    string(REPLACE "." "_" BOOST_VERSION_UNDERSCORES ${BOOST_VERSION})
    set(BOOST_SOURCE_URL
            "https://dl.bintray.com/boostorg/release/${BOOST_VERSION}/source/boost_${BOOST_VERSION_UNDERSCORES}.tar.gz"
    )
endif()

if(DEFINED ENV{MILVUS_BZIP2_URL})
    set(BZIP2_SOURCE_URL "$ENV{MILVUS_BZIP2_URL}")
else()
    set(BZIP2_SOURCE_URL "https://fossies.org/linux/misc/bzip2-${BZIP2_VERSION}.tar.gz")
endif()

if(DEFINED ENV{MILVUS_EASYLOGGINGPP_URL})
    set(EASYLOGGINGPP_SOURCE_URL "$ENV{MILVUS_EASYLOGGINGPP_URL}")
else()
    set(EASYLOGGINGPP_SOURCE_URL "https://github.com/zuhd-org/easyloggingpp/archive/${EASYLOGGINGPP_VERSION}.tar.gz")
endif()

if(DEFINED ENV{MILVUS_FAISS_URL})
    set(FAISS_SOURCE_URL "$ENV{MILVUS_FAISS_URL}")
else()
    set(FAISS_SOURCE_URL "https://github.com/facebookresearch/faiss/archive/${FAISS_VERSION}.tar.gz")
endif()

if (DEFINED ENV{MILVUS_GTEST_URL})
    set(GTEST_SOURCE_URL "$ENV{MILVUS_GTEST_URL}")
else ()
    set(GTEST_SOURCE_URL
            "https://github.com/google/googletest/archive/release-${GTEST_VERSION}.tar.gz")
endif()

if (DEFINED ENV{MILVUS_JSONCONS_URL})
    set(JSONCONS_SOURCE_URL "$ENV{MILVUS_JSONCONS_URL}")
else ()
    set(JSONCONS_SOURCE_URL
            "https://github.com/danielaparker/jsoncons/archive/v${JSONCONS_VERSION}.tar.gz")
endif()

if(DEFINED ENV{MILVUS_LAPACK_URL})
    set(LAPACK_SOURCE_URL "$ENV{MILVUS_LAPACK_URL}")
else()
    set(LAPACK_SOURCE_URL "https://github.com/Reference-LAPACK/lapack/archive/${LAPACK_VERSION}.tar.gz")
endif()

if(DEFINED ENV{MILVUS_LZ4_URL})
    set(LZ4_SOURCE_URL "$ENV{MILVUS_LZ4_URL}")
else()
    set(LZ4_SOURCE_URL "https://github.com/lz4/lz4/archive/${LZ4_VERSION}.tar.gz")
endif()

if(DEFINED ENV{MILVUS_MYSQLPP_URL})
    set(MYSQLPP_SOURCE_URL "$ENV{MILVUS_MYSQLPP_URL}")
else()
    set(MYSQLPP_SOURCE_URL "https://tangentsoft.com/mysqlpp/releases/mysql++-${MYSQLPP_VERSION}.tar.gz")
endif()

if (DEFINED ENV{MILVUS_OPENBLAS_URL})
    set(OPENBLAS_SOURCE_URL "$ENV{MILVUS_OPENBLAS_URL}")
else ()
    set(OPENBLAS_SOURCE_URL
            "https://github.com/xianyi/OpenBLAS/archive/${OPENBLAS_VERSION}.tar.gz")
endif()

if (DEFINED ENV{MILVUS_PROMETHEUS_URL})
    set(PROMETHEUS_SOURCE_URL "$ENV{PROMETHEUS_OPENBLAS_URL}")
else ()
    set(PROMETHEUS_SOURCE_URL
            https://github.com/jupp0r/prometheus-cpp.git)
endif()

if (DEFINED ENV{MILVUS_ROCKSDB_URL})
    set(ROCKSDB_SOURCE_URL "$ENV{MILVUS_ROCKSDB_URL}")
else ()
    set(ROCKSDB_SOURCE_URL
            "https://github.com/facebook/rocksdb/archive/${ROCKSDB_VERSION}.tar.gz")
endif()

if(DEFINED ENV{MILVUS_SNAPPY_URL})
    set(SNAPPY_SOURCE_URL "$ENV{MILVUS_SNAPPY_URL}")
else()
    set(SNAPPY_SOURCE_URL
            "https://github.com/google/snappy/archive/${SNAPPY_VERSION}.tar.gz")
endif()

if(DEFINED ENV{MILVUS_SQLITE_URL})
    set(SQLITE_SOURCE_URL "$ENV{MILVUS_SQLITE_URL}")
else()
    set(SQLITE_SOURCE_URL
            "https://www.sqlite.org/2019/sqlite-autoconf-${SQLITE_VERSION}.tar.gz")
endif()

if(DEFINED ENV{MILVUS_SQLITE_ORM_URL})
    set(SQLITE_ORM_SOURCE_URL "$ENV{MILVUS_SQLITE_ORM_URL}")
else()
    set(SQLITE_ORM_SOURCE_URL
            "https://github.com/fnc12/sqlite_orm/archive/${SQLITE_ORM_VERSION}.zip")
endif()

if(DEFINED ENV{MILVUS_THRIFT_URL})
    set(THRIFT_SOURCE_URL "$ENV{MILVUS_THRIFT_URL}")
else()
    set(THRIFT_SOURCE_URL
            "https://github.com/apache/thrift/archive/${THRIFT_VERSION}.tar.gz")
endif()

if(DEFINED ENV{MILVUS_YAMLCPP_URL})
    set(YAMLCPP_SOURCE_URL "$ENV{MILVUS_YAMLCPP_URL}")
else()
    set(YAMLCPP_SOURCE_URL "https://github.com/jbeder/yaml-cpp/archive/yaml-cpp-${YAMLCPP_VERSION}.tar.gz")
endif()

if(DEFINED ENV{MILVUS_ZLIB_URL})
    set(ZLIB_SOURCE_URL "$ENV{MILVUS_ZLIB_URL}")
else()
    set(ZLIB_SOURCE_URL "https://github.com/madler/zlib/archive/${ZLIB_VERSION}.tar.gz")
endif()

if(DEFINED ENV{MILVUS_ZSTD_URL})
    set(ZSTD_SOURCE_URL "$ENV{MILVUS_ZSTD_URL}")
else()
    set(ZSTD_SOURCE_URL "https://github.com/facebook/zstd/archive/${ZSTD_VERSION}.tar.gz")
endif()

if(DEFINED ENV{MILVUS_AWS_URL})
    set(AWS_SOURCE_URL "$ENV{MILVUS_AWS_URL}")
else()
    set(AWS_SOURCE_URL "https://github.com/aws/aws-sdk-cpp/archive/${AWS_VERSION}.tar.gz")
endif()
<<<<<<< HEAD

if(DEFINED ENV{MILVUS_LIBUNWIND_URL})
    set(LIBUNWIND_SOURCE_URL "$ENV{MILVUS_LIBUNWIND_URL}")
else()
    set(LIBUNWIND_SOURCE_URL
            "https://github.com/libunwind/libunwind/releases/download/v${LIBUNWIND_VERSION}/libunwind-${LIBUNWIND_VERSION}.tar.gz")
endif()

if(DEFINED ENV{MILVUS_GPERFTOOLS_URL})
    set(GPERFTOOLS_SOURCE_URL "$ENV{MILVUS_GPERFTOOLS_URL}")
else()
    set(GPERFTOOLS_SOURCE_URL
            "https://github.com/gperftools/gperftools/releases/download/gperftools-${GPERFTOOLS_VERSION}/gperftools-${GPERFTOOLS_VERSION}.tar.gz")
endif()

=======
        
>>>>>>> e429ad59
# ----------------------------------------------------------------------
# ARROW

macro(build_arrow)
    message(STATUS "Building Apache ARROW-${ARROW_VERSION} from source")
    set(ARROW_PREFIX "${CMAKE_CURRENT_BINARY_DIR}/arrow_ep-prefix/src/arrow_ep/cpp")
    set(ARROW_STATIC_LIB_NAME arrow)

    set(ARROW_STATIC_LIB
            "${ARROW_PREFIX}/lib/${CMAKE_STATIC_LIBRARY_PREFIX}${ARROW_STATIC_LIB_NAME}${CMAKE_STATIC_LIBRARY_SUFFIX}"
            )
    set(ARROW_INCLUDE_DIR "${ARROW_PREFIX}/include")
    set(ARROW_CMAKE_ARGS
            ${EP_COMMON_CMAKE_ARGS}
            -DARROW_BUILD_STATIC=ON
            -DARROW_BUILD_SHARED=OFF
            -DARROW_PARQUET=ON
            -DARROW_USE_GLOG=OFF
            -DCMAKE_INSTALL_PREFIX=${ARROW_PREFIX}
            "-DCMAKE_LIBRARY_PATH=${CUDA_TOOLKIT_ROOT_DIR}/lib64/stubs"
            -DCMAKE_BUILD_TYPE=Release)

    externalproject_add(arrow_ep
            GIT_REPOSITORY
            ${ARROW_SOURCE_URL}
            GIT_TAG
            ${ARROW_VERSION}
            GIT_SHALLOW
            TRUE
            SOURCE_SUBDIR
            cpp
            ${EP_LOG_OPTIONS}
            CMAKE_ARGS
            ${ARROW_CMAKE_ARGS}
            BUILD_COMMAND
            ${MAKE}
            ${MAKE_BUILD_ARGS}
            INSTALL_COMMAND
            ${MAKE} install
            BUILD_BYPRODUCTS
            "${ARROW_STATIC_LIB}"
            )

    file(MAKE_DIRECTORY "${ARROW_PREFIX}/include")
    add_library(arrow STATIC IMPORTED)
    set_target_properties(arrow
            PROPERTIES IMPORTED_LOCATION "${ARROW_STATIC_LIB}"
            INTERFACE_INCLUDE_DIRECTORIES "${ARROW_INCLUDE_DIR}")

    add_dependencies(arrow arrow_ep)

    set(JEMALLOC_PREFIX "${CMAKE_CURRENT_BINARY_DIR}/arrow_ep-prefix/src/arrow_ep-build/jemalloc_ep-prefix/src/jemalloc_ep")

    add_custom_command(TARGET arrow_ep POST_BUILD
            COMMAND ${CMAKE_COMMAND} -E make_directory ${ARROW_PREFIX}/lib/
            COMMAND ${CMAKE_COMMAND} -E copy ${JEMALLOC_PREFIX}/lib/libjemalloc_pic.a ${ARROW_PREFIX}/lib/
            DEPENDS ${JEMALLOC_PREFIX}/lib/libjemalloc_pic.a)

endmacro()

if(MILVUS_WITH_ARROW)

    resolve_dependency(ARROW)

    link_directories(SYSTEM ${ARROW_PREFIX}/lib/)
    include_directories(SYSTEM ${ARROW_INCLUDE_DIR})
endif()

# ----------------------------------------------------------------------
# Add Boost dependencies (code adapted from Apache Kudu (incubating))

set(Boost_USE_MULTITHREADED ON)
set(Boost_ADDITIONAL_VERSIONS
        "1.70.0"
        "1.70"
        "1.69.0"
        "1.69"
        "1.68.0"
        "1.68"
        "1.67.0"
        "1.67"
        "1.66.0"
        "1.66"
        "1.65.0"
        "1.65"
        "1.64.0"
        "1.64"
        "1.63.0"
        "1.63"
        "1.62.0"
        "1.61"
        "1.61.0"
        "1.62"
        "1.60.0"
        "1.60")

if(MILVUS_BOOST_VENDORED)
    set(BOOST_PREFIX "${CMAKE_CURRENT_BINARY_DIR}/boost_ep-prefix/src/boost_ep")
    set(BOOST_LIB_DIR "${BOOST_PREFIX}/stage/lib")
    set(BOOST_BUILD_LINK "static")
    set(BOOST_STATIC_SYSTEM_LIBRARY
            "${BOOST_LIB_DIR}/${CMAKE_STATIC_LIBRARY_PREFIX}boost_system${CMAKE_STATIC_LIBRARY_SUFFIX}"
    )
    set(BOOST_STATIC_FILESYSTEM_LIBRARY
            "${BOOST_LIB_DIR}/${CMAKE_STATIC_LIBRARY_PREFIX}boost_filesystem${CMAKE_STATIC_LIBRARY_SUFFIX}"
    )
    set(BOOST_STATIC_SERIALIZATION_LIBRARY
            "${BOOST_LIB_DIR}/${CMAKE_STATIC_LIBRARY_PREFIX}boost_serialization${CMAKE_STATIC_LIBRARY_SUFFIX}"
    )
    set(BOOST_SYSTEM_LIBRARY boost_system_static)
    set(BOOST_FILESYSTEM_LIBRARY boost_filesystem_static)
    set(BOOST_SERIALIZATION_LIBRARY boost_serialization_static)

    if(MILVUS_BOOST_HEADER_ONLY)
        set(BOOST_BUILD_PRODUCTS)
        set(BOOST_CONFIGURE_COMMAND "")
        set(BOOST_BUILD_COMMAND "")
    else()
        set(BOOST_BUILD_PRODUCTS ${BOOST_STATIC_SYSTEM_LIBRARY}
                ${BOOST_STATIC_FILESYSTEM_LIBRARY} ${BOOST_STATIC_SERIALIZATION_LIBRARY})
        set(BOOST_CONFIGURE_COMMAND "./bootstrap.sh" "--prefix=${BOOST_PREFIX}"
                "--with-libraries=filesystem,serialization,system")
        if("${CMAKE_BUILD_TYPE}" STREQUAL "DEBUG")
            set(BOOST_BUILD_VARIANT "debug")
        else()
            set(BOOST_BUILD_VARIANT "release")
        endif()
        set(BOOST_BUILD_COMMAND
                "./b2"
                "link=${BOOST_BUILD_LINK}"
                "variant=${BOOST_BUILD_VARIANT}"
                "cxxflags=-fPIC")

        add_thirdparty_lib(boost_system STATIC_LIB "${BOOST_STATIC_SYSTEM_LIBRARY}")

        add_thirdparty_lib(boost_filesystem STATIC_LIB "${BOOST_STATIC_FILESYSTEM_LIBRARY}")

        add_thirdparty_lib(boost_serialization STATIC_LIB "${BOOST_STATIC_SERIALIZATION_LIBRARY}")

        set(MILVUS_BOOST_LIBS ${BOOST_SYSTEM_LIBRARY} ${BOOST_FILESYSTEM_LIBRARY} ${BOOST_STATIC_SERIALIZATION_LIBRARY})
    endif()
    externalproject_add(boost_ep
            URL
            ${BOOST_SOURCE_URL}
            BUILD_BYPRODUCTS
            ${BOOST_BUILD_PRODUCTS}
            BUILD_IN_SOURCE
            1
            CONFIGURE_COMMAND
            ${BOOST_CONFIGURE_COMMAND}
            BUILD_COMMAND
            ${BOOST_BUILD_COMMAND}
            INSTALL_COMMAND
            ""
            ${EP_LOG_OPTIONS})
    set(Boost_INCLUDE_DIR "${BOOST_PREFIX}")
    set(Boost_INCLUDE_DIRS "${Boost_INCLUDE_DIR}")
    add_dependencies(boost_system_static boost_ep)
    add_dependencies(boost_filesystem_static boost_ep)
    add_dependencies(boost_serialization_static boost_ep)

endif()

include_directories(SYSTEM ${Boost_INCLUDE_DIR})
link_directories(SYSTEM ${BOOST_LIB_DIR})

# ----------------------------------------------------------------------
# bzip2

macro(build_bzip2)
    message(STATUS "Building BZip2-${BZIP2_VERSION} from source")
    set(BZIP2_PREFIX "${CMAKE_CURRENT_BINARY_DIR}/bzip2_ep-prefix/src/bzip2_ep")
    set(BZIP2_INCLUDE_DIR "${BZIP2_PREFIX}/include")
    set(BZIP2_STATIC_LIB
            "${BZIP2_PREFIX}/lib/${CMAKE_STATIC_LIBRARY_PREFIX}bz2${CMAKE_STATIC_LIBRARY_SUFFIX}")

    externalproject_add(bzip2_ep
                        ${EP_LOG_OPTIONS}
                        CONFIGURE_COMMAND
                        ""
                        BUILD_IN_SOURCE
                        1
                        BUILD_COMMAND
                        ${MAKE}
                        ${MAKE_BUILD_ARGS}
                        CFLAGS=${EP_C_FLAGS}
                        INSTALL_COMMAND
                        ${MAKE}
                        install
                        PREFIX=${BZIP2_PREFIX}
                        CFLAGS=${EP_C_FLAGS}
                        INSTALL_DIR
                        ${BZIP2_PREFIX}
                        URL
                        ${BZIP2_SOURCE_URL}
                        BUILD_BYPRODUCTS
                        "${BZIP2_STATIC_LIB}")

    file(MAKE_DIRECTORY "${BZIP2_INCLUDE_DIR}")
    add_library(bzip2 STATIC IMPORTED)
    set_target_properties(
            bzip2
            PROPERTIES IMPORTED_LOCATION "${BZIP2_STATIC_LIB}"
            INTERFACE_INCLUDE_DIRECTORIES "${BZIP2_INCLUDE_DIR}")

    add_dependencies(bzip2 bzip2_ep)
endmacro()

if(MILVUS_WITH_BZ2)
    resolve_dependency(BZip2)

    if(NOT TARGET bzip2)
        add_library(bzip2 UNKNOWN IMPORTED)
        set_target_properties(bzip2
                PROPERTIES IMPORTED_LOCATION "${BZIP2_LIBRARIES}"
                INTERFACE_INCLUDE_DIRECTORIES "${BZIP2_INCLUDE_DIR}")
    endif()
    link_directories(SYSTEM ${BZIP2_PREFIX}/lib/)
    include_directories(SYSTEM "${BZIP2_INCLUDE_DIR}")
endif()

# ----------------------------------------------------------------------
# Easylogging++

macro(build_easyloggingpp)
    message(STATUS "Building Easylogging++-${EASYLOGGINGPP_VERSION} from source")
    set(EASYLOGGINGPP_PREFIX "${CMAKE_CURRENT_BINARY_DIR}/easyloggingpp_ep-prefix/src/easyloggingpp_ep")
    set(EASYLOGGINGPP_INCLUDE_DIR "${EASYLOGGINGPP_PREFIX}/include")
    set(EASYLOGGINGPP_STATIC_LIB
            "${EASYLOGGINGPP_PREFIX}/lib/${CMAKE_STATIC_LIBRARY_PREFIX}easyloggingpp${CMAKE_STATIC_LIBRARY_SUFFIX}")

    set(EASYLOGGINGPP_CMAKE_ARGS
            ${EP_COMMON_CMAKE_ARGS}
            "-DCMAKE_INSTALL_PREFIX=${EASYLOGGINGPP_PREFIX}"
            -DCMAKE_INSTALL_LIBDIR=lib
            -Dtest=OFF
            -Dbuild_static_lib=ON)

    externalproject_add(easyloggingpp_ep
            URL
            ${EASYLOGGINGPP_SOURCE_URL}
            ${EP_LOG_OPTIONS}
            CMAKE_ARGS
            ${EASYLOGGINGPP_CMAKE_ARGS}
            BUILD_COMMAND
            ${MAKE}
            ${MAKE_BUILD_ARGS}
            BUILD_BYPRODUCTS
            ${EASYLOGGINGPP_STATIC_LIB})

    file(MAKE_DIRECTORY "${EASYLOGGINGPP_INCLUDE_DIR}")
    add_library(easyloggingpp STATIC IMPORTED)
    set_target_properties(
            easyloggingpp
            PROPERTIES IMPORTED_LOCATION "${EASYLOGGINGPP_STATIC_LIB}"
            INTERFACE_INCLUDE_DIRECTORIES "${EASYLOGGINGPP_INCLUDE_DIR}")

    add_dependencies(easyloggingpp easyloggingpp_ep)
endmacro()

if(MILVUS_WITH_EASYLOGGINGPP)
    resolve_dependency(Easylogging++)

    get_target_property(EASYLOGGINGPP_INCLUDE_DIR easyloggingpp INTERFACE_INCLUDE_DIRECTORIES)
    link_directories(SYSTEM "${EASYLOGGINGPP_PREFIX}/lib")
    include_directories(SYSTEM "${EASYLOGGINGPP_INCLUDE_DIR}")
endif()

# ----------------------------------------------------------------------
# OpenBLAS

macro(build_openblas)
    message(STATUS "Building OpenBLAS-${OPENBLAS_VERSION} from source")
    set(OPENBLAS_PREFIX "${CMAKE_CURRENT_BINARY_DIR}/openblas_ep-prefix/src/openblas_ep")
    set(OPENBLAS_INCLUDE_DIR "${OPENBLAS_PREFIX}/include")
    set(OPENBLAS_STATIC_LIB
            "${OPENBLAS_PREFIX}/lib/${CMAKE_STATIC_LIBRARY_PREFIX}openblas${CMAKE_STATIC_LIBRARY_SUFFIX}")

    externalproject_add(openblas_ep
            URL
            ${OPENBLAS_SOURCE_URL}
            ${EP_LOG_OPTIONS}
            CONFIGURE_COMMAND
            ""
            BUILD_IN_SOURCE
            1
            BUILD_COMMAND
            ${MAKE}
            ${MAKE_BUILD_ARGS}
            INSTALL_COMMAND
            ${MAKE}
            PREFIX=${OPENBLAS_PREFIX}
            install
            BUILD_BYPRODUCTS
            ${OPENBLAS_STATIC_LIB})

    file(MAKE_DIRECTORY "${OPENBLAS_INCLUDE_DIR}")
    add_library(openblas STATIC IMPORTED)
    set_target_properties(
            openblas
            PROPERTIES IMPORTED_LOCATION "${OPENBLAS_STATIC_LIB}"
            INTERFACE_INCLUDE_DIRECTORIES "${OPENBLAS_INCLUDE_DIR}")

    add_dependencies(openblas openblas_ep)
endmacro()

# ----------------------------------------------------------------------
# LAPACK

macro(build_lapack)
    message(STATUS "Building LAPACK-${LAPACK_VERSION} from source")
    set(LAPACK_PREFIX "${CMAKE_CURRENT_BINARY_DIR}/lapack_ep-prefix/src/lapack_ep")
    set(LAPACK_INCLUDE_DIR "${LAPACK_PREFIX}/include")
    set(LAPACK_STATIC_LIB
            "${LAPACK_PREFIX}/lib/${CMAKE_STATIC_LIBRARY_PREFIX}lapack${CMAKE_STATIC_LIBRARY_SUFFIX}")

    set(LAPACK_CMAKE_ARGS
            ${EP_COMMON_CMAKE_ARGS}
            "-DCMAKE_INSTALL_PREFIX=${LAPACK_PREFIX}"
            -DCMAKE_INSTALL_LIBDIR=lib)

    externalproject_add(lapack_ep
            URL
            ${LAPACK_SOURCE_URL}
            ${EP_LOG_OPTIONS}
            CMAKE_ARGS
            ${LAPACK_CMAKE_ARGS}
            BUILD_COMMAND
            ${MAKE}
            ${MAKE_BUILD_ARGS}
            BUILD_BYPRODUCTS
            ${LAPACK_STATIC_LIB})

    file(MAKE_DIRECTORY "${LAPACK_INCLUDE_DIR}")
    add_library(lapack STATIC IMPORTED)
    set_target_properties(
            lapack
            PROPERTIES IMPORTED_LOCATION "${LAPACK_STATIC_LIB}"
            INTERFACE_INCLUDE_DIRECTORIES "${LAPACK_INCLUDE_DIR}")

    add_dependencies(lapack lapack_ep)
endmacro()

# ----------------------------------------------------------------------
# FAISS

set(BUILD_FAISS_WITH_MKL false)

if(EXISTS "/proc/cpuinfo")
    FILE(READ /proc/cpuinfo PROC_CPUINFO)

    SET(VENDOR_ID_RX "vendor_id[ \t]*:[ \t]*([a-zA-Z]+)\n")
    STRING(REGEX MATCH "${VENDOR_ID_RX}" VENDOR_ID "${PROC_CPUINFO}")
    STRING(REGEX REPLACE "${VENDOR_ID_RX}" "\\1" VENDOR_ID "${VENDOR_ID}")

    if(${VENDOR_ID} STREQUAL "GenuineIntel")
        set(BUILD_FAISS_WITH_MKL true)
    endif()
endif()

macro(build_faiss)
    message(STATUS "Building FAISS-${FAISS_VERSION} from source")
    set(FAISS_PREFIX "${CMAKE_CURRENT_BINARY_DIR}/faiss_ep-prefix/src/faiss_ep")
    set(FAISS_INCLUDE_DIR "${FAISS_PREFIX}/include")
    set(FAISS_STATIC_LIB
            "${FAISS_PREFIX}/lib/${CMAKE_STATIC_LIBRARY_PREFIX}faiss${CMAKE_STATIC_LIBRARY_SUFFIX}")

    set(FAISS_CONFIGURE_ARGS
            "--prefix=${FAISS_PREFIX}"
            "CFLAGS=${EP_C_FLAGS}"
            "CXXFLAGS=${EP_CXX_FLAGS}"
            --without-python)

    set(FAISS_CFLAGS ${EP_C_FLAGS})
    set(FAISS_CXXFLAGS ${EP_CXX_FLAGS})

    if(${BUILD_FAISS_WITH_MKL} STREQUAL "true")
        message(STATUS "Build Faiss with MKL")
        if(NOT DEFINED MKL_LIB_PATH)
            set(MKL_LIB_PATH "/opt/intel/compilers_and_libraries_${MKL_VERSION}/linux/mkl/lib/intel64")
            message(STATUS "MKL_LIB_PATH = ${MKL_LIB_PATH}")
        endif()

        set(FAISS_CONFIGURE_ARGS ${FAISS_CONFIGURE_ARGS}
                "CPPFLAGS=-DFINTEGER=long -DMKL_ILP64 -m64 -I${MKL_LIB_PATH}/../../include"
                "LDFLAGS=-L${MKL_LIB_PATH}"
                "LIBS=-Wl,--start-group ${MKL_LIB_PATH}/libmkl_intel_ilp64.a ${MKL_LIB_PATH}/libmkl_gnu_thread.a ${MKL_LIB_PATH}/libmkl_core.a -Wl,--end-group -lgomp -lpthread -lm -ldl")

    else()
        message(STATUS "Build Faiss with OpenBlas/LAPACK")
        set(FAISS_CONFIGURE_ARGS ${FAISS_CONFIGURE_ARGS}
                "LDFLAGS=-L${OPENBLAS_PREFIX}/lib -L${LAPACK_PREFIX}/lib")
    endif()

    if(${MILVUS_WITH_FAISS_GPU_VERSION} STREQUAL "ON")
        set(FAISS_CONFIGURE_ARGS ${FAISS_CONFIGURE_ARGS}
                "--with-cuda=${CUDA_TOOLKIT_ROOT_DIR}"
                "--with-cuda-arch=\"-gencode=arch=compute_35,code=compute_35\""
                "--with-cuda-arch=\"-gencode=arch=compute_52,code=compute_52\""
                "--with-cuda-arch=\"-gencode=arch=compute_60,code=compute_60\""
                "--with-cuda-arch=\"-gencode=arch=compute_61,code=compute_61\""
                )
    else()
        set(FAISS_CONFIGURE_ARGS ${FAISS_CONFIGURE_ARGS} --without-cuda)
    endif()

    externalproject_add(faiss_ep
            URL
            ${FAISS_SOURCE_URL}
            ${EP_LOG_OPTIONS}
            CONFIGURE_COMMAND
            "./configure"
            ${FAISS_CONFIGURE_ARGS}
            BUILD_COMMAND
            ${MAKE} ${MAKE_BUILD_ARGS} all
            COMMAND
            cd gpu && ${MAKE} ${MAKE_BUILD_ARGS}
            BUILD_IN_SOURCE
            1
            INSTALL_COMMAND
            ${MAKE} install
            COMMAND
            ln -s faiss_ep ../faiss
            BUILD_BYPRODUCTS
            ${FAISS_STATIC_LIB})
        
    if(${BUILD_FAISS_WITH_MKL} STREQUAL "false")
        ExternalProject_Add_StepDependencies(faiss_ep build openblas_ep lapack_ep)
    endif()

    file(MAKE_DIRECTORY "${FAISS_INCLUDE_DIR}")
    add_library(faiss SHARED IMPORTED)

    if(${BUILD_FAISS_WITH_MKL} STREQUAL "true")
        set(MKL_LIBS ${MKL_LIB_PATH}/libmkl_intel_ilp64.a
                     ${MKL_LIB_PATH}/libmkl_gnu_thread.a
                     ${MKL_LIB_PATH}/libmkl_core.a)

        set_target_properties(
                faiss
                PROPERTIES IMPORTED_LOCATION "${FAISS_STATIC_LIB}"
                INTERFACE_INCLUDE_DIRECTORIES "${FAISS_INCLUDE_DIR}"
                INTERFACE_LINK_LIBRARIES "${MKL_LIBS}" )
    else()
        set_target_properties(
                faiss
                PROPERTIES IMPORTED_LOCATION "${FAISS_STATIC_LIB}"
                INTERFACE_INCLUDE_DIRECTORIES "${FAISS_INCLUDE_DIR}"
                INTERFACE_LINK_LIBRARIES "openblas;lapack" )
    endif()
            
    add_dependencies(faiss faiss_ep)

    if(${BUILD_FAISS_WITH_MKL} STREQUAL "false")
        add_dependencies(faiss openblas_ep)
        add_dependencies(faiss lapack_ep)
    endif()

endmacro()

if(MILVUS_WITH_FAISS)

    if(${BUILD_FAISS_WITH_MKL} STREQUAL "false")
        resolve_dependency(OpenBLAS)
        get_target_property(OPENBLAS_INCLUDE_DIR openblas INTERFACE_INCLUDE_DIRECTORIES)
        include_directories(SYSTEM "${OPENBLAS_INCLUDE_DIR}")
        link_directories(SYSTEM ${OPENBLAS_PREFIX}/lib)

        resolve_dependency(LAPACK)
        get_target_property(LAPACK_INCLUDE_DIR lapack INTERFACE_INCLUDE_DIRECTORIES)
        include_directories(SYSTEM "${LAPACK_INCLUDE_DIR}")
        link_directories(SYSTEM "${LAPACK_PREFIX}/lib")
    endif()

    resolve_dependency(FAISS)
    get_target_property(FAISS_INCLUDE_DIR faiss INTERFACE_INCLUDE_DIRECTORIES)
    include_directories(SYSTEM "${FAISS_INCLUDE_DIR}")
    include_directories(SYSTEM "${CMAKE_CURRENT_BINARY_DIR}/faiss_ep-prefix/src/")
    link_directories(SYSTEM ${FAISS_PREFIX}/)
    link_directories(SYSTEM ${FAISS_PREFIX}/lib/)
    link_directories(SYSTEM ${FAISS_PREFIX}/gpu/)
endif()

# ----------------------------------------------------------------------
# Google gtest

macro(build_gtest)
    message(STATUS "Building gtest-${GTEST_VERSION} from source")
    set(GTEST_VENDORED TRUE)
    set(GTEST_CMAKE_CXX_FLAGS "${EP_CXX_FLAGS}")

    if(APPLE)
        set(GTEST_CMAKE_CXX_FLAGS
                ${GTEST_CMAKE_CXX_FLAGS}
                -DGTEST_USE_OWN_TR1_TUPLE=1
                -Wno-unused-value
                -Wno-ignored-attributes)
    endif()

    set(GTEST_PREFIX "${CMAKE_CURRENT_BINARY_DIR}/googletest_ep-prefix/src/googletest_ep")
    set(GTEST_INCLUDE_DIR "${GTEST_PREFIX}/include")
    set(GTEST_STATIC_LIB
            "${GTEST_PREFIX}/lib/${CMAKE_STATIC_LIBRARY_PREFIX}gtest${CMAKE_STATIC_LIBRARY_SUFFIX}")
    set(GTEST_MAIN_STATIC_LIB
            "${GTEST_PREFIX}/lib/${CMAKE_STATIC_LIBRARY_PREFIX}gtest_main${CMAKE_STATIC_LIBRARY_SUFFIX}")

    set(GTEST_CMAKE_ARGS
            ${EP_COMMON_CMAKE_ARGS}
            "-DCMAKE_INSTALL_PREFIX=${GTEST_PREFIX}"
            "-DCMAKE_INSTALL_LIBDIR=lib"
            -DCMAKE_CXX_FLAGS=${GTEST_CMAKE_CXX_FLAGS}
            -DCMAKE_BUILD_TYPE=Release)

    set(GMOCK_INCLUDE_DIR "${GTEST_PREFIX}/include")
    set(GMOCK_STATIC_LIB
            "${GTEST_PREFIX}/lib/${CMAKE_STATIC_LIBRARY_PREFIX}gmock${CMAKE_STATIC_LIBRARY_SUFFIX}"
    )
    ExternalProject_Add(googletest_ep
                        URL
                        ${GTEST_SOURCE_URL}
                        BUILD_COMMAND
                        ${MAKE}
                        ${MAKE_BUILD_ARGS}
                        BUILD_BYPRODUCTS
                        ${GTEST_STATIC_LIB}
                        ${GTEST_MAIN_STATIC_LIB}
                        ${GMOCK_STATIC_LIB}
                        CMAKE_ARGS
                        ${GTEST_CMAKE_ARGS}
                        ${EP_LOG_OPTIONS})

    # The include directory must exist before it is referenced by a target.
    file(MAKE_DIRECTORY "${GTEST_INCLUDE_DIR}")

    add_library(gtest STATIC IMPORTED)
    set_target_properties(gtest
                            PROPERTIES IMPORTED_LOCATION "${GTEST_STATIC_LIB}"
                            INTERFACE_INCLUDE_DIRECTORIES "${GTEST_INCLUDE_DIR}")

    add_library(gtest_main STATIC IMPORTED)
    set_target_properties(gtest_main
                            PROPERTIES IMPORTED_LOCATION "${GTEST_MAIN_STATIC_LIB}"
                            INTERFACE_INCLUDE_DIRECTORIES "${GTEST_INCLUDE_DIR}")

    add_library(gmock STATIC IMPORTED)
    set_target_properties(gmock
            PROPERTIES IMPORTED_LOCATION "${GMOCK_STATIC_LIB}"
            INTERFACE_INCLUDE_DIRECTORIES "${GTEST_INCLUDE_DIR}")

    add_dependencies(gtest googletest_ep)
    add_dependencies(gtest_main googletest_ep)
    add_dependencies(gmock googletest_ep)

endmacro()

if (MILVUS_BUILD_TESTS)
    resolve_dependency(GTest)

    if(NOT GTEST_VENDORED)
    endif()
    
    get_target_property(GTEST_INCLUDE_DIR gtest INTERFACE_INCLUDE_DIRECTORIES)
    link_directories(SYSTEM "${GTEST_PREFIX}/lib")
    include_directories(SYSTEM ${GTEST_INCLUDE_DIR})
endif()

# ----------------------------------------------------------------------
# JSONCONS

macro(build_jsoncons)
    message(STATUS "Building JSONCONS-${JSONCONS_VERSION} from source")

    set(JSONCONS_PREFIX "${CMAKE_CURRENT_BINARY_DIR}/jsoncons_ep-prefix")
    set(JSONCONS_TAR_NAME "${JSONCONS_PREFIX}/jsoncons-${JSONCONS_VERSION}.tar.gz")
    set(JSONCONS_INCLUDE_DIR "${JSONCONS_PREFIX}/jsoncons-${JSONCONS_VERSION}/include")
    if (NOT EXISTS ${JSONCONS_INCLUDE_DIR})
        file(MAKE_DIRECTORY ${JSONCONS_PREFIX})
        file(DOWNLOAD ${JSONCONS_SOURCE_URL}
                ${JSONCONS_TAR_NAME})
        execute_process(COMMAND ${CMAKE_COMMAND} -E tar -xf ${JSONCONS_TAR_NAME}
                WORKING_DIRECTORY ${JSONCONS_PREFIX})

    endif ()
endmacro()

if(MILVUS_WITH_JSONCONS)
    resolve_dependency(JSONCONS)
    include_directories(SYSTEM "${JSONCONS_INCLUDE_DIR}")
endif()

# ----------------------------------------------------------------------
# lz4

macro(build_lz4)
    message(STATUS "Building lz4-${LZ4_VERSION} from source")
    set(LZ4_BUILD_DIR "${CMAKE_CURRENT_BINARY_DIR}/lz4_ep-prefix/src/lz4_ep")
    set(LZ4_PREFIX "${CMAKE_CURRENT_BINARY_DIR}/lz4_ep-prefix/")

    set(LZ4_STATIC_LIB "${LZ4_BUILD_DIR}/lib/liblz4.a")
    set(LZ4_BUILD_COMMAND BUILD_COMMAND ${MAKE} ${MAKE_BUILD_ARGS} CFLAGS=${EP_C_FLAGS})

    # We need to copy the header in lib to directory outside of the build
    externalproject_add(lz4_ep
            URL
            ${LZ4_SOURCE_URL}
            ${EP_LOG_OPTIONS}
            UPDATE_COMMAND
            ${CMAKE_COMMAND}
            -E
            copy_directory
            "${LZ4_BUILD_DIR}/lib"
            "${LZ4_PREFIX}/include"
            ${LZ4_PATCH_COMMAND}
            CONFIGURE_COMMAND
            ""
            INSTALL_COMMAND
            ""
            BINARY_DIR
            ${LZ4_BUILD_DIR}
            BUILD_BYPRODUCTS
            ${LZ4_STATIC_LIB}
            ${LZ4_BUILD_COMMAND})

    file(MAKE_DIRECTORY "${LZ4_PREFIX}/include")
    add_library(lz4 STATIC IMPORTED)
    set_target_properties(lz4
            PROPERTIES IMPORTED_LOCATION "${LZ4_STATIC_LIB}"
            INTERFACE_INCLUDE_DIRECTORIES "${LZ4_PREFIX}/include")
    add_dependencies(lz4 lz4_ep)
endmacro()

if(MILVUS_WITH_LZ4)
    resolve_dependency(Lz4)

    get_target_property(LZ4_INCLUDE_DIR lz4 INTERFACE_INCLUDE_DIRECTORIES)
    link_directories(SYSTEM ${LZ4_BUILD_DIR}/lib/)
    include_directories(SYSTEM ${LZ4_INCLUDE_DIR})
endif()

# ----------------------------------------------------------------------
# MySQL++

macro(build_mysqlpp)
    message(STATUS "Building MySQL++-${MYSQLPP_VERSION} from source")
    set(MYSQLPP_PREFIX "${CMAKE_CURRENT_BINARY_DIR}/mysqlpp_ep-prefix/src/mysqlpp_ep")
    set(MYSQLPP_INCLUDE_DIR "${MYSQLPP_PREFIX}/include")
    set(MYSQLPP_SHARED_LIB
            "${MYSQLPP_PREFIX}/lib/${CMAKE_SHARED_LIBRARY_PREFIX}mysqlpp${CMAKE_SHARED_LIBRARY_SUFFIX}")

    set(MYSQLPP_CONFIGURE_ARGS
            "--prefix=${MYSQLPP_PREFIX}"
            "--enable-thread-check"
            "CFLAGS=${EP_C_FLAGS}"
            "CXXFLAGS=${EP_CXX_FLAGS}"
            "LDFLAGS=-pthread")

    externalproject_add(mysqlpp_ep
            URL
            ${MYSQLPP_SOURCE_URL}
            ${EP_LOG_OPTIONS}
            CONFIGURE_COMMAND
            "./configure"
            ${MYSQLPP_CONFIGURE_ARGS}
            BUILD_COMMAND
            ${MAKE} ${MAKE_BUILD_ARGS}
            BUILD_IN_SOURCE
            1
            BUILD_BYPRODUCTS
            ${MYSQLPP_SHARED_LIB})

    file(MAKE_DIRECTORY "${MYSQLPP_INCLUDE_DIR}")
    add_library(mysqlpp SHARED IMPORTED)
    set_target_properties(
            mysqlpp
            PROPERTIES
            IMPORTED_LOCATION "${MYSQLPP_SHARED_LIB}"
            INTERFACE_INCLUDE_DIRECTORIES "${MYSQLPP_INCLUDE_DIR}")

    add_dependencies(mysqlpp mysqlpp_ep)

endmacro()

if(MILVUS_WITH_MYSQLPP)

    resolve_dependency(MySQLPP)
    get_target_property(MYSQLPP_INCLUDE_DIR mysqlpp INTERFACE_INCLUDE_DIRECTORIES)
    include_directories(SYSTEM "${MYSQLPP_INCLUDE_DIR}")
    link_directories(SYSTEM ${MYSQLPP_PREFIX}/lib)
endif()

# ----------------------------------------------------------------------
# Prometheus

macro(build_prometheus)
    message(STATUS "Building Prometheus-${PROMETHEUS_VERSION} from source")
    set(PROMETHEUS_PREFIX "${CMAKE_CURRENT_BINARY_DIR}/prometheus_ep-prefix/src/prometheus_ep")
    set(PROMETHEUS_STATIC_LIB_NAME prometheus-cpp)
    set(PROMETHEUS_CORE_STATIC_LIB
            "${PROMETHEUS_PREFIX}/core/${CMAKE_STATIC_LIBRARY_PREFIX}${PROMETHEUS_STATIC_LIB_NAME}-core${CMAKE_STATIC_LIBRARY_SUFFIX}"
            )
    set(PROMETHEUS_PUSH_STATIC_LIB
            "${PROMETHEUS_PREFIX}/push/${CMAKE_STATIC_LIBRARY_PREFIX}${PROMETHEUS_STATIC_LIB_NAME}-push${CMAKE_STATIC_LIBRARY_SUFFIX}"
            )
    set(PROMETHEUS_PULL_STATIC_LIB
            "${PROMETHEUS_PREFIX}/pull/${CMAKE_STATIC_LIBRARY_PREFIX}${PROMETHEUS_STATIC_LIB_NAME}-pull${CMAKE_STATIC_LIBRARY_SUFFIX}"
            )

    set(PROMETHEUS_CMAKE_ARGS
            ${EP_COMMON_CMAKE_ARGS}
            -DCMAKE_INSTALL_LIBDIR=lib
            -DBUILD_SHARED_LIBS=OFF
            "-DCMAKE_INSTALL_PREFIX=${PROMETHEUS_PREFIX}"
            -DCMAKE_BUILD_TYPE=Release)

    externalproject_add(prometheus_ep
            GIT_REPOSITORY
            ${PROMETHEUS_SOURCE_URL}
            GIT_TAG
            ${PROMETHEUS_VERSION}
            GIT_SHALLOW
            TRUE
            ${EP_LOG_OPTIONS}
            CMAKE_ARGS
            ${PROMETHEUS_CMAKE_ARGS}
            BUILD_COMMAND
            ${MAKE}
            ${MAKE_BUILD_ARGS}
            BUILD_IN_SOURCE
            1
            INSTALL_COMMAND
            ${MAKE}
            "DESTDIR=${PROMETHEUS_PREFIX}"
            install
            BUILD_BYPRODUCTS
            "${PROMETHEUS_CORE_STATIC_LIB}"
            "${PROMETHEUS_PUSH_STATIC_LIB}"
            "${PROMETHEUS_PULL_STATIC_LIB}")

    file(MAKE_DIRECTORY "${PROMETHEUS_PREFIX}/push/include")
    add_library(prometheus-cpp-push STATIC IMPORTED)
    set_target_properties(prometheus-cpp-push
            PROPERTIES IMPORTED_LOCATION "${PROMETHEUS_PUSH_STATIC_LIB}"
            INTERFACE_INCLUDE_DIRECTORIES "${PROMETHEUS_PREFIX}/push/include")
    add_dependencies(prometheus-cpp-push prometheus_ep)

    file(MAKE_DIRECTORY "${PROMETHEUS_PREFIX}/pull/include")
    add_library(prometheus-cpp-pull STATIC IMPORTED)
    set_target_properties(prometheus-cpp-pull
            PROPERTIES IMPORTED_LOCATION "${PROMETHEUS_PULL_STATIC_LIB}"
            INTERFACE_INCLUDE_DIRECTORIES "${PROMETHEUS_PREFIX}/pull/include")
    add_dependencies(prometheus-cpp-pull prometheus_ep)

    file(MAKE_DIRECTORY "${PROMETHEUS_PREFIX}/core/include")
    add_library(prometheus-cpp-core STATIC IMPORTED)
    set_target_properties(prometheus-cpp-core
            PROPERTIES IMPORTED_LOCATION "${PROMETHEUS_CORE_STATIC_LIB}"
            INTERFACE_INCLUDE_DIRECTORIES "${PROMETHEUS_PREFIX}/core/include")
    add_dependencies(prometheus-cpp-core prometheus_ep)
endmacro()

if(MILVUS_WITH_PROMETHEUS)

    resolve_dependency(Prometheus)

    link_directories(SYSTEM ${PROMETHEUS_PREFIX}/push/)
    include_directories(SYSTEM ${PROMETHEUS_PREFIX}/push/include)

    link_directories(SYSTEM ${PROMETHEUS_PREFIX}/pull/)
    include_directories(SYSTEM ${PROMETHEUS_PREFIX}/pull/include)

    link_directories(SYSTEM ${PROMETHEUS_PREFIX}/core/)
    include_directories(SYSTEM ${PROMETHEUS_PREFIX}/core/include)

endif()

# ----------------------------------------------------------------------
# RocksDB

macro(build_rocksdb)
    message(STATUS "Building RocksDB-${ROCKSDB_VERSION} from source")
    set(ROCKSDB_PREFIX "${CMAKE_CURRENT_BINARY_DIR}/rocksdb_ep-prefix/src/rocksdb_ep")
    set(ROCKSDB_INCLUDE_DIRS "${ROCKSDB_PREFIX}/include")
    set(ROCKSDB_STATIC_LIB_NAME rocksdb)
    set(ROCKSDB_STATIC_LIB
            "${ROCKSDB_PREFIX}/lib/lib/${CMAKE_STATIC_LIBRARY_PREFIX}${ROCKSDB_STATIC_LIB_NAME}${CMAKE_STATIC_LIBRARY_SUFFIX}"
            )

    externalproject_add(rocksdb_ep
            URL
            ${ROCKSDB_SOURCE_URL}
            ${EP_LOG_OPTIONS}
            CONFIGURE_COMMAND
            ""
            BUILD_COMMAND
            ${MAKE}
            ${MAKE_BUILD_ARGS}
            static_lib
            "prefix=${ROCKSDB_PREFIX}"
            BUILD_IN_SOURCE
            1
            INSTALL_COMMAND
            ${MAKE}
            install-static
            "INSTALL_PATH=${ROCKSDB_PREFIX}/lib"
            BUILD_BYPRODUCTS
            "${ROCKSDB_STATIC_LIB}")

    file(MAKE_DIRECTORY "${ROCKSDB_PREFIX}/include")

    add_library(rocksdb STATIC IMPORTED)
    set_target_properties(rocksdb
            PROPERTIES IMPORTED_LOCATION "${ROCKSDB_STATIC_LIB}"
            INTERFACE_INCLUDE_DIRECTORIES "${ROCKSDB_INCLUDE_DIRS}")
    add_dependencies(rocksdb rocksdb_ep)
endmacro()

if(MILVUS_WITH_ROCKSDB)

    resolve_dependency(RocksDB)

    link_directories(SYSTEM ${ROCKSDB_PREFIX}/lib/lib/)
    include_directories(SYSTEM ${ROCKSDB_INCLUDE_DIRS})
endif()

# ----------------------------------------------------------------------
# Snappy

macro(build_snappy)
    message(STATUS "Building snappy-${SNAPPY_VERSION} from source")
    set(SNAPPY_PREFIX "${CMAKE_CURRENT_BINARY_DIR}/snappy_ep-prefix/src/snappy_ep")
    set(SNAPPY_STATIC_LIB_NAME snappy)
    set(SNAPPY_STATIC_LIB
            "${SNAPPY_PREFIX}/lib/${CMAKE_STATIC_LIBRARY_PREFIX}${SNAPPY_STATIC_LIB_NAME}${CMAKE_STATIC_LIBRARY_SUFFIX}"
    )

    set(SNAPPY_CMAKE_ARGS
            ${EP_COMMON_CMAKE_ARGS}
            -DCMAKE_INSTALL_LIBDIR=lib
            -DSNAPPY_BUILD_TESTS=OFF
            "-DCMAKE_INSTALL_PREFIX=${SNAPPY_PREFIX}")

    externalproject_add(snappy_ep
                        ${EP_LOG_OPTIONS}
                        BUILD_COMMAND
                        ${MAKE}
                        ${MAKE_BUILD_ARGS}
                        BUILD_IN_SOURCE
                        1
                        INSTALL_DIR
                        ${SNAPPY_PREFIX}
                        URL
                        ${SNAPPY_SOURCE_URL}
                        CMAKE_ARGS
                        ${SNAPPY_CMAKE_ARGS}
                        BUILD_BYPRODUCTS
                        "${SNAPPY_STATIC_LIB}")

    file(MAKE_DIRECTORY "${SNAPPY_PREFIX}/include")

    add_library(snappy STATIC IMPORTED)
    set_target_properties(snappy
                        PROPERTIES IMPORTED_LOCATION "${SNAPPY_STATIC_LIB}"
                        INTERFACE_INCLUDE_DIRECTORIES
                        "${SNAPPY_PREFIX}/include")
    add_dependencies(snappy snappy_ep)
endmacro()

if(MILVUS_WITH_SNAPPY)

    resolve_dependency(Snappy)
    
    get_target_property(SNAPPY_INCLUDE_DIRS snappy INTERFACE_INCLUDE_DIRECTORIES)
    link_directories(SYSTEM ${SNAPPY_PREFIX}/lib/)
    include_directories(SYSTEM ${SNAPPY_INCLUDE_DIRS})
endif()

# ----------------------------------------------------------------------
# SQLite

macro(build_sqlite)
    message(STATUS "Building SQLITE-${SQLITE_VERSION} from source")
    set(SQLITE_PREFIX "${CMAKE_CURRENT_BINARY_DIR}/sqlite_ep-prefix/src/sqlite_ep")
    set(SQLITE_INCLUDE_DIR "${SQLITE_PREFIX}/include")
    set(SQLITE_STATIC_LIB
            "${SQLITE_PREFIX}/lib/${CMAKE_STATIC_LIBRARY_PREFIX}sqlite3${CMAKE_STATIC_LIBRARY_SUFFIX}")

    set(SQLITE_CONFIGURE_ARGS
            "--prefix=${SQLITE_PREFIX}"
            "CC=${CMAKE_C_COMPILER}"
            "CXX=${CMAKE_CXX_COMPILER}"
            "CFLAGS=${EP_C_FLAGS}"
            "CXXFLAGS=${EP_CXX_FLAGS}")

    externalproject_add(sqlite_ep
            URL
            ${SQLITE_SOURCE_URL}
            ${EP_LOG_OPTIONS}
            CONFIGURE_COMMAND
            "./configure"
            ${SQLITE_CONFIGURE_ARGS}
            BUILD_COMMAND
            ${MAKE}
            ${MAKE_BUILD_ARGS}
            BUILD_IN_SOURCE
            1
            BUILD_BYPRODUCTS
            "${SQLITE_STATIC_LIB}")

    file(MAKE_DIRECTORY "${SQLITE_INCLUDE_DIR}")
    add_library(sqlite STATIC IMPORTED)
    set_target_properties(
            sqlite
            PROPERTIES IMPORTED_LOCATION "${SQLITE_STATIC_LIB}"
            INTERFACE_INCLUDE_DIRECTORIES "${SQLITE_INCLUDE_DIR}")

    add_dependencies(sqlite sqlite_ep)
endmacro()

if(MILVUS_WITH_SQLITE)
    resolve_dependency(SQLite)
    include_directories(SYSTEM "${SQLITE_INCLUDE_DIR}")
    link_directories(SYSTEM ${SQLITE_PREFIX}/lib/)
endif()

# ----------------------------------------------------------------------
# SQLite_ORM

macro(build_sqlite_orm)
    message(STATUS "Building SQLITE_ORM-${SQLITE_ORM_VERSION} from source")

    set(SQLITE_ORM_PREFIX "${CMAKE_CURRENT_BINARY_DIR}/sqlite_orm_ep-prefix")
    set(SQLITE_ORM_TAR_NAME "${SQLITE_ORM_PREFIX}/sqlite_orm-${SQLITE_ORM_VERSION}.tar.gz")
    set(SQLITE_ORM_INCLUDE_DIR "${SQLITE_ORM_PREFIX}/sqlite_orm-${SQLITE_ORM_VERSION}/include/sqlite_orm")
    if (NOT EXISTS ${SQLITE_ORM_INCLUDE_DIR})
        file(MAKE_DIRECTORY ${SQLITE_ORM_PREFIX})
        file(DOWNLOAD ${SQLITE_ORM_SOURCE_URL}
                ${SQLITE_ORM_TAR_NAME})
        execute_process(COMMAND ${CMAKE_COMMAND} -E tar -xf ${SQLITE_ORM_TAR_NAME}
                        WORKING_DIRECTORY ${SQLITE_ORM_PREFIX})

    endif ()

endmacro()

if(MILVUS_WITH_SQLITE_ORM)
    resolve_dependency(SQLite_ORM)
    include_directories(SYSTEM "${SQLITE_ORM_INCLUDE_DIR}")
endif()

# ----------------------------------------------------------------------
# Thrift

macro(build_thrift)
    message(STATUS "Building Apache Thrift-${THRIFT_VERSION} from source")
    set(THRIFT_PREFIX "${CMAKE_CURRENT_BINARY_DIR}/thrift_ep-prefix/src/thrift_ep")
    set(THRIFT_INCLUDE_DIR "${THRIFT_PREFIX}/include")
    set(THRIFT_COMPILER "${THRIFT_PREFIX}/bin/thrift")
    set(THRIFT_CMAKE_ARGS
            ${EP_COMMON_CMAKE_ARGS}
            "-DCMAKE_INSTALL_PREFIX=${THRIFT_PREFIX}"
            "-DCMAKE_INSTALL_RPATH=${THRIFT_PREFIX}/lib"
	    -DBOOST_ROOT=${BOOST_PREFIX}
            -DWITH_CPP=ON
            -DWITH_STATIC_LIB=ON
	    -DBUILD_SHARED_LIBS=OFF
	    -DBUILD_TESTING=OFF
	    -DBUILD_EXAMPLES=OFF
            -DBUILD_TUTORIALS=OFF
            -DWITH_QT4=OFF
            -DWITH_QT5=OFF
            -DWITH_C_GLIB=OFF
            -DWITH_JAVA=OFF
            -DWITH_PYTHON=OFF
            -DWITH_HASKELL=OFF
            -DWITH_LIBEVENT=OFF
            -DCMAKE_BUILD_TYPE=Release)

    # Thrift also uses boost. Forward important boost settings if there were ones passed.
    if(DEFINED BOOST_ROOT)
        set(THRIFT_CMAKE_ARGS ${THRIFT_CMAKE_ARGS} "-DBOOST_ROOT=${BOOST_ROOT}")
    endif()
    if(DEFINED Boost_NAMESPACE)
        set(THRIFT_CMAKE_ARGS ${THRIFT_CMAKE_ARGS} "-DBoost_NAMESPACE=${Boost_NAMESPACE}")
    endif()

    set(THRIFT_STATIC_LIB_NAME "${CMAKE_STATIC_LIBRARY_PREFIX}thrift")

    set(THRIFT_STATIC_LIB
            "${THRIFT_PREFIX}/lib/${THRIFT_STATIC_LIB_NAME}${CMAKE_STATIC_LIBRARY_SUFFIX}")

    if(ZLIB_SHARED_LIB)
        set(THRIFT_CMAKE_ARGS "-DZLIB_LIBRARY=${ZLIB_SHARED_LIB}" ${THRIFT_CMAKE_ARGS})
    else()
        set(THRIFT_CMAKE_ARGS "-DZLIB_LIBRARY=${ZLIB_STATIC_LIB}" ${THRIFT_CMAKE_ARGS})
    endif()
    set(THRIFT_DEPENDENCIES ${THRIFT_DEPENDENCIES} ${ZLIB_LIBRARY})

    externalproject_add(thrift_ep
            URL
            ${THRIFT_SOURCE_URL}
            BUILD_BYPRODUCTS
            "${THRIFT_STATIC_LIB}"
            "${THRIFT_COMPILER}"
            BUILD_COMMAND
            ${MAKE}
            ${MAKE_BUILD_ARGS}
            CMAKE_ARGS
            ${THRIFT_CMAKE_ARGS}
	    INSTALL_COMMAND
	    ${MAKE} install
            DEPENDS
            ${THRIFT_DEPENDENCIES}
            ${EP_LOG_OPTIONS})

    add_library(thrift STATIC IMPORTED)
    # The include directory must exist before it is referenced by a target.
    file(MAKE_DIRECTORY "${THRIFT_INCLUDE_DIR}")
    set_target_properties(thrift
            PROPERTIES IMPORTED_LOCATION "${THRIFT_STATIC_LIB}"
            INTERFACE_INCLUDE_DIRECTORIES "${THRIFT_INCLUDE_DIR}")
    add_dependencies(thrift thrift_ep)
endmacro()

if(MILVUS_WITH_THRIFT)
    resolve_dependency(Thrift)

    link_directories(SYSTEM ${THRIFT_PREFIX}/lib/)
    link_directories(SYSTEM ${CMAKE_CURRENT_BINARY_DIR}/thrift_ep-prefix/src/thrift_ep-build/lib)
    include_directories(SYSTEM ${THRIFT_INCLUDE_DIR})
    include_directories(SYSTEM ${THRIFT_PREFIX}/lib/cpp/src)
    include_directories(SYSTEM ${CMAKE_CURRENT_BINARY_DIR}/thrift_ep-prefix/src/thrift_ep-build)
endif()

# ----------------------------------------------------------------------
# yaml-cpp

macro(build_yamlcpp)
    message(STATUS "Building yaml-cpp-${YAMLCPP_VERSION} from source")
    set(YAMLCPP_PREFIX "${CMAKE_CURRENT_BINARY_DIR}/yaml-cpp_ep-prefix/src/yaml-cpp_ep")
    set(YAMLCPP_STATIC_LIB "${YAMLCPP_PREFIX}/lib/${CMAKE_STATIC_LIBRARY_PREFIX}yaml-cpp${CMAKE_STATIC_LIBRARY_SUFFIX}")
    set(YAMLCPP_CMAKE_ARGS
            ${EP_COMMON_CMAKE_ARGS}
            "-DCMAKE_INSTALL_PREFIX=${YAMLCPP_PREFIX}"
            -DCMAKE_INSTALL_LIBDIR=lib
            -DYAML_CPP_BUILD_TESTS=OFF
            -DYAML_CPP_BUILD_TOOLS=OFF)

    externalproject_add(yaml-cpp_ep
            URL
            ${YAMLCPP_SOURCE_URL}
            ${EP_LOG_OPTIONS}
            BUILD_COMMAND
            ${MAKE}
            ${MAKE_BUILD_ARGS}
            BUILD_BYPRODUCTS
            "${YAMLCPP_STATIC_LIB}"
            CMAKE_ARGS
            ${YAMLCPP_CMAKE_ARGS})

    file(MAKE_DIRECTORY "${YAMLCPP_PREFIX}/include")

    add_library(yaml-cpp STATIC IMPORTED)
    set_target_properties(yaml-cpp
            PROPERTIES IMPORTED_LOCATION "${YAMLCPP_STATIC_LIB}"
            INTERFACE_INCLUDE_DIRECTORIES "${YAMLCPP_PREFIX}/include")

    add_dependencies(yaml-cpp yaml-cpp_ep)
endmacro()

if(MILVUS_WITH_YAMLCPP)
    resolve_dependency(yaml-cpp)
    
    get_target_property(YAMLCPP_INCLUDE_DIR yaml-cpp INTERFACE_INCLUDE_DIRECTORIES)
    link_directories(SYSTEM ${YAMLCPP_PREFIX}/lib/)
    include_directories(SYSTEM ${YAMLCPP_INCLUDE_DIR})
endif()

# ----------------------------------------------------------------------
# zlib

macro(build_zlib)
    message(STATUS "Building ZLIB-${ZLIB_VERSION} from source")
    set(ZLIB_PREFIX "${CMAKE_CURRENT_BINARY_DIR}/zlib_ep-prefix/src/zlib_ep")
    set(ZLIB_STATIC_LIB_NAME libz.a)
    set(ZLIB_STATIC_LIB "${ZLIB_PREFIX}/lib/${ZLIB_STATIC_LIB_NAME}")
    set(ZLIB_CMAKE_ARGS ${EP_COMMON_CMAKE_ARGS} "-DCMAKE_INSTALL_PREFIX=${ZLIB_PREFIX}"
            -DBUILD_SHARED_LIBS=OFF)

    externalproject_add(zlib_ep
            URL
            ${ZLIB_SOURCE_URL}
            ${EP_LOG_OPTIONS}
            BUILD_COMMAND
            ${MAKE}
            ${MAKE_BUILD_ARGS}
            BUILD_BYPRODUCTS
            "${ZLIB_STATIC_LIB}"
            CMAKE_ARGS
            ${ZLIB_CMAKE_ARGS})

    file(MAKE_DIRECTORY "${ZLIB_PREFIX}/include")

    add_library(zlib STATIC IMPORTED)
    set_target_properties(zlib
            PROPERTIES IMPORTED_LOCATION "${ZLIB_STATIC_LIB}"
            INTERFACE_INCLUDE_DIRECTORIES "${ZLIB_PREFIX}/include")

    add_dependencies(zlib zlib_ep)
endmacro()

if(MILVUS_WITH_ZLIB)
    resolve_dependency(ZLIB)
    
    get_target_property(ZLIB_INCLUDE_DIR zlib INTERFACE_INCLUDE_DIRECTORIES)
    include_directories(SYSTEM ${ZLIB_INCLUDE_DIR})
endif()

# ----------------------------------------------------------------------
# zstd

macro(build_zstd)
    message(STATUS "Building zstd-${ZSTD_VERSION} from source")
    set(ZSTD_PREFIX "${CMAKE_CURRENT_BINARY_DIR}/zstd_ep-prefix/src/zstd_ep")

    set(ZSTD_CMAKE_ARGS
            ${EP_COMMON_TOOLCHAIN}
            "-DCMAKE_INSTALL_PREFIX=${ZSTD_PREFIX}"
            -DCMAKE_BUILD_TYPE=${CMAKE_BUILD_TYPE}
            -DCMAKE_INSTALL_LIBDIR=lib #${CMAKE_INSTALL_LIBDIR}
            -DZSTD_BUILD_PROGRAMS=off
            -DZSTD_BUILD_SHARED=off
            -DZSTD_BUILD_STATIC=on
            -DZSTD_MULTITHREAD_SUPPORT=off)


    set(ZSTD_STATIC_LIB "${ZSTD_PREFIX}/lib/libzstd.a")

    set(ZSTD_CMAKE_ARGS
            ${ZSTD_CMAKE_ARGS}
            -DCMAKE_C_COMPILER=${CMAKE_C_COMPILER}
            -DCMAKE_CXX_COMPILER=${CMAKE_CXX_COMPILER}
            -DCMAKE_C_FLAGS=${EP_C_FLAGS}
            -DCMAKE_CXX_FLAGS=${EP_CXX_FLAGS})

    if(CMAKE_VERSION VERSION_LESS 3.7)
        message(FATAL_ERROR "Building zstd using ExternalProject requires at least CMake 3.7")
    endif()

    externalproject_add(zstd_ep
            ${EP_LOG_OPTIONS}
            CMAKE_ARGS
            ${ZSTD_CMAKE_ARGS}
            SOURCE_SUBDIR
            "build/cmake"
            BUILD_COMMAND
            ${MAKE}
            ${MAKE_BUILD_ARGS}
            INSTALL_DIR
            ${ZSTD_PREFIX}
            URL
            ${ZSTD_SOURCE_URL}
            BUILD_BYPRODUCTS
            "${ZSTD_STATIC_LIB}")

    file(MAKE_DIRECTORY "${ZSTD_PREFIX}/include")

    add_library(zstd STATIC IMPORTED)
    set_target_properties(zstd
            PROPERTIES IMPORTED_LOCATION "${ZSTD_STATIC_LIB}"
            INTERFACE_INCLUDE_DIRECTORIES "${ZSTD_PREFIX}/include")

    add_dependencies(zstd zstd_ep)
endmacro()

if(MILVUS_WITH_ZSTD)
    resolve_dependency(ZSTD)
    
    get_target_property(ZSTD_INCLUDE_DIR zstd INTERFACE_INCLUDE_DIRECTORIES)
    link_directories(SYSTEM ${ZSTD_PREFIX}/lib)
    include_directories(SYSTEM ${ZSTD_INCLUDE_DIR})
endif()

# ----------------------------------------------------------------------
# aws
macro(build_aws)
    message(STATUS "Building aws-${AWS_VERSION} from source")
    set(AWS_PREFIX "${CMAKE_CURRENT_BINARY_DIR}/aws_ep-prefix/src/aws_ep")

    set(AWS_CMAKE_ARGS
            ${EP_COMMON_TOOLCHAIN}
            "-DCMAKE_INSTALL_PREFIX=${AWS_PREFIX}"
            -DCMAKE_BUILD_TYPE=Release
            -DCMAKE_INSTALL_LIBDIR=lib
            -DBUILD_ONLY=s3
            -DBUILD_SHARED_LIBS=off
            -DENABLE_TESTING=off
            -DENABLE_UNITY_BUILD=on
            -DNO_ENCRYPTION=off)

    set(AWS_CPP_SDK_CORE_STATIC_LIB
            "${AWS_PREFIX}/lib/${CMAKE_STATIC_LIBRARY_PREFIX}aws-cpp-sdk-core${CMAKE_STATIC_LIBRARY_SUFFIX}")
    set(AWS_CPP_SDK_S3_STATIC_LIB
            "${AWS_PREFIX}/lib/${CMAKE_STATIC_LIBRARY_PREFIX}aws-cpp-sdk-s3${CMAKE_STATIC_LIBRARY_SUFFIX}")

    set(AWS_CMAKE_ARGS
            ${AWS_CMAKE_ARGS}
            -DCMAKE_C_COMPILER=${CMAKE_C_COMPILER}
            -DCMAKE_CXX_COMPILER=${CMAKE_CXX_COMPILER}
            -DCMAKE_C_FLAGS=${EP_C_FLAGS}
            -DCMAKE_CXX_FLAGS=${EP_CXX_FLAGS})

    externalproject_add(aws_ep
            ${EP_LOG_OPTIONS}
            CMAKE_ARGS
            ${AWS_CMAKE_ARGS}
            BUILD_COMMAND
            ${MAKE}
            ${MAKE_BUILD_ARGS}
            INSTALL_DIR
            ${AWS_PREFIX}
            URL
            ${AWS_SOURCE_URL}
            BUILD_BYPRODUCTS
            "${AWS_CPP_SDK_S3_STATIC_LIB}"
            "${AWS_CPP_SDK_CORE_STATIC_LIB}")
    file(MAKE_DIRECTORY "${AWS_PREFIX}/include")

    add_library(aws-cpp-sdk-s3 STATIC IMPORTED)
    set_target_properties(aws-cpp-sdk-s3
            PROPERTIES
            IMPORTED_LOCATION "${AWS_CPP_SDK_S3_STATIC_LIB}"
            INTERFACE_INCLUDE_DIRECTORIES "${AWS_PREFIX}/include"
            INTERFACE_LINK_LIBRARIES "${AWS_PREFIX}/lib/libaws-c-event-stream.a;${AWS_PREFIX}/lib/libaws-checksums.a;${AWS_PREFIX}/lib/libaws-c-common.a")

    add_library(aws-cpp-sdk-core STATIC IMPORTED)
    set_target_properties(aws-cpp-sdk-core
            PROPERTIES IMPORTED_LOCATION "${AWS_CPP_SDK_CORE_STATIC_LIB}"
            INTERFACE_INCLUDE_DIRECTORIES "${AWS_PREFIX}/include"
            INTERFACE_LINK_LIBRARIES "${AWS_PREFIX}/lib/libaws-c-event-stream.a;${AWS_PREFIX}/lib/libaws-checksums.a;${AWS_PREFIX}/lib/libaws-c-common.a")

    add_dependencies(aws-cpp-sdk-s3 aws_ep)
    add_dependencies(aws-cpp-sdk-core aws_ep)

endmacro()

if(MILVUS_WITH_AWS)
    resolve_dependency(AWS)
    
    link_directories(SYSTEM ${AWS_PREFIX}/lib)

    get_target_property(AWS_CPP_SDK_S3_INCLUDE_DIR aws-cpp-sdk-s3 INTERFACE_INCLUDE_DIRECTORIES)
    include_directories(SYSTEM ${AWS_CPP_SDK_S3_INCLUDE_DIR})

    get_target_property(AWS_CPP_SDK_CORE_INCLUDE_DIR aws-cpp-sdk-core INTERFACE_INCLUDE_DIRECTORIES)
    include_directories(SYSTEM ${AWS_CPP_SDK_CORE_INCLUDE_DIR})

endif()

# ----------------------------------------------------------------------
# libunwind

macro(build_libunwind)
    message(STATUS "Building libunwind-${LIBUNWIND_VERSION} from source")
    set(LIBUNWIND_PREFIX "${CMAKE_CURRENT_BINARY_DIR}/libunwind_ep-prefix/src/libunwind_ep/install")
    set(LIBUNWIND_INCLUDE_DIR "${LIBUNWIND_PREFIX}/include")
    set(LIBUNWIND_SHARED_LIB "${LIBUNWIND_PREFIX}/lib/libunwind${CMAKE_SHARED_LIBRARY_SUFFIX}")
    set(LIBUNWIND_CONFIGURE_ARGS "--prefix=${LIBUNWIND_PREFIX}")

    externalproject_add(libunwind_ep
            URL
            ${LIBUNWIND_SOURCE_URL}
            ${EP_LOG_OPTIONS}
            CONFIGURE_COMMAND
            "./configure"
            ${LIBUNWIND_CONFIGURE_ARGS}
            BUILD_COMMAND
            ${MAKE} ${MAKE_BUILD_ARGS}
            BUILD_IN_SOURCE
            1
            INSTALL_COMMAND
            ${MAKE} install
            BUILD_BYPRODUCTS
            ${LIBUNWIND_SHARED_LIB})

    file(MAKE_DIRECTORY "${LIBUNWIND_INCLUDE_DIR}")

    add_library(libunwind SHARED IMPORTED)
    set_target_properties(libunwind
            PROPERTIES IMPORTED_LOCATION "${LIBUNWIND_SHARED_LIB}"
            INTERFACE_INCLUDE_DIRECTORIES "${LIBUNWIND_INCLUDE_DIR}")

    add_dependencies(libunwind libunwind_ep)
endmacro()

if(MILVUS_WITH_LIBUNWIND)
    resolve_dependency(libunwind)

    # TODO: Don't use global includes but rather target_include_directories
    get_target_property(LIBUNWIND_INCLUDE_DIR libunwind INTERFACE_INCLUDE_DIRECTORIES)
    include_directories(SYSTEM ${LIBUNWIND_INCLUDE_DIR})
endif()

# ----------------------------------------------------------------------
# gperftools

macro(build_gperftools)
    message(STATUS "Building gperftools-${GPERFTOOLS_VERSION} from source")
    set(GPERFTOOLS_PREFIX "${CMAKE_CURRENT_BINARY_DIR}/gperftools_ep-prefix/src/gperftools_ep")
    set(GPERFTOOLS_INCLUDE_DIR "${GPERFTOOLS_PREFIX}/include")
    set(GPERFTOOLS_STATIC_LIB "${GPERFTOOLS_PREFIX}/lib/libprofiler${CMAKE_STATIC_LIBRARY_SUFFIX}")
    set(GPERFTOOLS_CONFIGURE_ARGS "--prefix=${GPERFTOOLS_PREFIX}")

    externalproject_add(gperftools_ep
            URL
            ${GPERFTOOLS_SOURCE_URL}
            ${EP_LOG_OPTIONS}
            CONFIGURE_COMMAND
            "./configure"
            ${GPERFTOOLS_CONFIGURE_ARGS}
            BUILD_COMMAND
            ${MAKE} ${MAKE_BUILD_ARGS}
            BUILD_IN_SOURCE
            1
            INSTALL_COMMAND
            ${MAKE} install
            BUILD_BYPRODUCTS
            ${GPERFTOOLS_STATIC_LIB})

    file(MAKE_DIRECTORY "${GPERFTOOLS_INCLUDE_DIR}")

    add_library(gperftools SHARED IMPORTED)
    set_target_properties(gperftools
            PROPERTIES IMPORTED_LOCATION "${GPERFTOOLS_STATIC_LIB}"
            INTERFACE_INCLUDE_DIRECTORIES "${GPERFTOOLS_INCLUDE_DIR}")

    add_dependencies(gperftools gperftools_ep)
endmacro()

if(MILVUS_WITH_GPERFTOOLS)
    resolve_dependency(gperftools)

    # TODO: Don't use global includes but rather target_include_directories
    get_target_property(GPERFTOOLS_INCLUDE_DIR gperftools INTERFACE_INCLUDE_DIRECTORIES)
    include_directories(SYSTEM ${GPERFTOOLS_INCLUDE_DIR})
endif()<|MERGE_RESOLUTION|>--- conflicted
+++ resolved
@@ -338,7 +338,6 @@
 else()
     set(AWS_SOURCE_URL "https://github.com/aws/aws-sdk-cpp/archive/${AWS_VERSION}.tar.gz")
 endif()
-<<<<<<< HEAD
 
 if(DEFINED ENV{MILVUS_LIBUNWIND_URL})
     set(LIBUNWIND_SOURCE_URL "$ENV{MILVUS_LIBUNWIND_URL}")
@@ -354,9 +353,6 @@
             "https://github.com/gperftools/gperftools/releases/download/gperftools-${GPERFTOOLS_VERSION}/gperftools-${GPERFTOOLS_VERSION}.tar.gz")
 endif()
 
-=======
-        
->>>>>>> e429ad59
 # ----------------------------------------------------------------------
 # ARROW
 
