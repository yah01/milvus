#-------------------------------------------------------------------------------
# Copyright 上海赜睿信息科技有限公司(Zilliz) - All Rights Reserved
# Unauthorized copying of this file, via any medium is strictly prohibited.
# Proprietary and confidential.
#-------------------------------------------------------------------------------
aux_source_directory(${MILVUS_ENGINE_SRC}/db db_srcs)
aux_source_directory(${MILVUS_ENGINE_SRC}/db/scheduler db_scheduler_srcs)
aux_source_directory(${MILVUS_ENGINE_SRC}/config config_files)
aux_source_directory(${MILVUS_ENGINE_SRC}/cache cache_srcs)
aux_source_directory(${MILVUS_ENGINE_SRC}/wrapper wrapper_src)

include_directories(/usr/local/cuda/include)
link_directories("/usr/local/cuda/lib64")



set(db_test_src
    ${unittest_srcs}
    ${config_files}
    ${cache_srcs}
    ${db_srcs}
    ${db_scheduler_srcs}
    ${wrapper_src}
    ${require_files}
    MySQLMetaImpl_test.cpp
    utils.cpp
    db_tests.cpp
    meta_tests.cpp)

include_directories(/usr/include/mysql)

cuda_add_executable(db_test ${db_test_src})

set(db_libs
        libgpufaiss.a
        faiss
        cudart
        cublas
        sqlite3
        boost_system
        boost_filesystem
        lz4
        )

<<<<<<< HEAD
target_link_libraries(db_test ${db_libs} ${unittest_libs} /usr/local/lib/libmysqlpp.so)
=======
target_link_libraries(db_test ${db_libs} ${unittest_libs})

install(TARGETS db_test DESTINATION bin)
>>>>>>> 51aee119
<|MERGE_RESOLUTION|>--- conflicted
+++ resolved
@@ -42,10 +42,6 @@
         lz4
         )
 
-<<<<<<< HEAD
 target_link_libraries(db_test ${db_libs} ${unittest_libs} /usr/local/lib/libmysqlpp.so)
-=======
-target_link_libraries(db_test ${db_libs} ${unittest_libs})
 
-install(TARGETS db_test DESTINATION bin)
->>>>>>> 51aee119
+install(TARGETS db_test DESTINATION bin)