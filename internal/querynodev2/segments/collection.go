--- conflicted
+++ resolved
@@ -71,16 +71,10 @@
 
 	if collection, ok := m.collections[collectionID]; ok {
 		// the schema may be changed even the collection is loaded
-<<<<<<< HEAD
 		collection.mu.Lock()
 		defer collection.mu.Unlock()
-		collection.schema = schema
-		return collection
-=======
 		collection.schema.Store(schema)
-		collection.Ref(1)
 		return
->>>>>>> 9c9ab08f
 	}
 
 	collection := NewCollection(collectionID, schema, meta, loadMeta.GetLoadType())
@@ -102,24 +96,14 @@
 
 // Collection is a wrapper of the underlying C-structure C.CCollection
 type Collection struct {
-<<<<<<< HEAD
 	mu   sync.RWMutex  // guard all
 	_ptr C.CCollection // DO NOT access this directly
-=======
-	mu            sync.RWMutex // protects colllectionPtr
-	collectionPtr C.CCollection
-	id            int64
-	partitions    *typeutil.ConcurrentSet[int64]
-	loadType      querypb.LoadType
-	metricType    atomic.String
-	schema        atomic.Pointer[schemapb.CollectionSchema]
->>>>>>> 9c9ab08f
 
 	id         int64
 	partitions *typeutil.ConcurrentSet[int64]
 	loadType   querypb.LoadType
 	metricType atomic.String
-	schema     *schemapb.CollectionSchema
+	schema     atomic.Pointer[schemapb.CollectionSchema]
 	indexMeta  *segcorepb.CollectionIndexMeta
 }
 
@@ -201,7 +185,6 @@
 		C.SetIndexMeta(collection, unsafe.Pointer(&indexMetaBlob[0]), (C.int64_t)(len(indexMetaBlob)))
 	}
 
-<<<<<<< HEAD
 	return collection
 }
 
@@ -211,20 +194,12 @@
 		CCollection
 		NewCollection(const char* schema_proto_blob);
 	*/
-	return &Collection{
+	coll := &Collection{
 		id:         collectionID,
-		schema:     schema,
 		indexMeta:  indexMeta,
 		partitions: typeutil.NewConcurrentSet[int64](),
 		loadType:   loadType,
-=======
-	coll := &Collection{
-		collectionPtr: collection,
-		id:            collectionID,
-		partitions:    typeutil.NewConcurrentSet[int64](),
-		loadType:      loadType,
-		refCount:      atomic.NewUint32(0),
->>>>>>> 9c9ab08f
+		schema:     atomic.Pointer[schemapb.CollectionSchema]{},
 	}
 	coll.schema.Store(schema)
 
