// Licensed to the LF AI & Data foundation under one
// or more contributor license agreements. See the NOTICE file
// distributed with this work for additional information
// regarding copyright ownership. The ASF licenses this file
// to you under the Apache License, Version 2.0 (the
// "License"); you may not use this file except in compliance
// with the License. You may obtain a copy of the License at
//
//     http://www.apache.org/licenses/LICENSE-2.0
//
// Unless required by applicable law or agreed to in writing, software
// distributed under the License is distributed on an "AS IS" BASIS,
// WITHOUT WARRANTIES OR CONDITIONS OF ANY KIND, either express or implied.
// See the License for the specific language governing permissions and
// limitations under the License.

package querynodev2

import (
	"context"

	"github.com/milvus-io/milvus/internal/proto/internalpb"
	"github.com/milvus-io/milvus/internal/proto/querypb"
	"github.com/milvus-io/milvus/internal/querynodev2/cluster"
	"github.com/milvus-io/milvus/internal/util/streamrpc"
	"github.com/milvus-io/milvus/pkg/util/merr"
)

var _ cluster.Worker = &LocalWorker{}

type LocalWorker struct {
	node *QueryNode
}

func NewLocalWorker(node *QueryNode) *LocalWorker {
	return &LocalWorker{
		node: node,
	}
}

func (w *LocalWorker) LoadSegments(ctx context.Context, req *querypb.LoadSegmentsRequest) error {
<<<<<<< HEAD
	log := log.Ctx(ctx).With(
		zap.Int64("collectionID", req.GetCollectionID()),
		zap.Int64s("segmentIDs", lo.Map(req.GetInfos(), func(info *querypb.SegmentLoadInfo, _ int) int64 {
			return info.GetSegmentID()
		})),
		zap.String("loadScope", req.GetLoadScope().String()),
	)

	var err error
	collection := segments.NewCollection(
		req.GetCollectionID(),
		req.GetSchema(),
		w.node.composeIndexMeta(
			req.GetIndexInfoList(),
			req.GetSchema(),
		),
		req.GetLoadMeta(),
	)
	defer func() {
		if err != nil {
			collection.Release()
		}
	}()
	log.Info("start to load segments...")
	loaded, err := w.node.loader.Load(ctx,
		collection,
		segments.SegmentTypeSealed,
		req.GetVersion(),
		req.GetInfos()...,
	)
	if err != nil {
		return err
	}

	w.node.manager.Collection.Put(collection)
	log.Info("load segments done...",
		zap.Int64s("segments", lo.Map(loaded, func(s segments.Segment, _ int) int64 { return s.ID() })))
	return err
}

func (w *LocalWorker) ReleaseSegments(ctx context.Context, req *querypb.ReleaseSegmentsRequest) error {
	log := log.Ctx(ctx).With(
		zap.Int64("collectionID", req.GetCollectionID()),
		zap.Int64s("segmentIDs", req.GetSegmentIDs()),
		zap.String("scope", req.GetScope().String()),
	)
	log.Info("start to release segments")
	sealedCount := 0
	for _, id := range req.GetSegmentIDs() {
		_, count := w.node.manager.Segment.Remove(id, req.GetScope())
		sealedCount += count
	}

	return nil
=======
	status, err := w.node.LoadSegments(ctx, req)
	return merr.CheckRPCCall(status, err)
}

func (w *LocalWorker) ReleaseSegments(ctx context.Context, req *querypb.ReleaseSegmentsRequest) error {
	status, err := w.node.ReleaseSegments(ctx, req)
	return merr.CheckRPCCall(status, err)
>>>>>>> 02621e13
}

func (w *LocalWorker) Delete(ctx context.Context, req *querypb.DeleteRequest) error {
	status, err := w.node.Delete(ctx, req)
	return merr.CheckRPCCall(status, err)
}

func (w *LocalWorker) SearchSegments(ctx context.Context, req *querypb.SearchRequest) (*internalpb.SearchResults, error) {
	return w.node.SearchSegments(ctx, req)
}

func (w *LocalWorker) QueryStreamSegments(ctx context.Context, req *querypb.QueryRequest, srv streamrpc.QueryStreamServer) error {
	return w.node.queryStreamSegments(ctx, req, srv)
}

func (w *LocalWorker) QuerySegments(ctx context.Context, req *querypb.QueryRequest) (*internalpb.RetrieveResults, error) {
	return w.node.QuerySegments(ctx, req)
}

func (w *LocalWorker) GetStatistics(ctx context.Context, req *querypb.GetStatisticsRequest) (*internalpb.GetStatisticsResponse, error) {
	return w.node.GetStatistics(ctx, req)
}

func (w *LocalWorker) IsHealthy() bool {
	return true
}

func (w *LocalWorker) Stop() {
}<|MERGE_RESOLUTION|>--- conflicted
+++ resolved
@@ -39,62 +39,6 @@
 }
 
 func (w *LocalWorker) LoadSegments(ctx context.Context, req *querypb.LoadSegmentsRequest) error {
-<<<<<<< HEAD
-	log := log.Ctx(ctx).With(
-		zap.Int64("collectionID", req.GetCollectionID()),
-		zap.Int64s("segmentIDs", lo.Map(req.GetInfos(), func(info *querypb.SegmentLoadInfo, _ int) int64 {
-			return info.GetSegmentID()
-		})),
-		zap.String("loadScope", req.GetLoadScope().String()),
-	)
-
-	var err error
-	collection := segments.NewCollection(
-		req.GetCollectionID(),
-		req.GetSchema(),
-		w.node.composeIndexMeta(
-			req.GetIndexInfoList(),
-			req.GetSchema(),
-		),
-		req.GetLoadMeta(),
-	)
-	defer func() {
-		if err != nil {
-			collection.Release()
-		}
-	}()
-	log.Info("start to load segments...")
-	loaded, err := w.node.loader.Load(ctx,
-		collection,
-		segments.SegmentTypeSealed,
-		req.GetVersion(),
-		req.GetInfos()...,
-	)
-	if err != nil {
-		return err
-	}
-
-	w.node.manager.Collection.Put(collection)
-	log.Info("load segments done...",
-		zap.Int64s("segments", lo.Map(loaded, func(s segments.Segment, _ int) int64 { return s.ID() })))
-	return err
-}
-
-func (w *LocalWorker) ReleaseSegments(ctx context.Context, req *querypb.ReleaseSegmentsRequest) error {
-	log := log.Ctx(ctx).With(
-		zap.Int64("collectionID", req.GetCollectionID()),
-		zap.Int64s("segmentIDs", req.GetSegmentIDs()),
-		zap.String("scope", req.GetScope().String()),
-	)
-	log.Info("start to release segments")
-	sealedCount := 0
-	for _, id := range req.GetSegmentIDs() {
-		_, count := w.node.manager.Segment.Remove(id, req.GetScope())
-		sealedCount += count
-	}
-
-	return nil
-=======
 	status, err := w.node.LoadSegments(ctx, req)
 	return merr.CheckRPCCall(status, err)
 }
@@ -102,7 +46,6 @@
 func (w *LocalWorker) ReleaseSegments(ctx context.Context, req *querypb.ReleaseSegmentsRequest) error {
 	status, err := w.node.ReleaseSegments(ctx, req)
 	return merr.CheckRPCCall(status, err)
->>>>>>> 02621e13
 }
 
 func (w *LocalWorker) Delete(ctx context.Context, req *querypb.DeleteRequest) error {
